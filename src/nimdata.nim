--- conflicted
+++ resolved
@@ -51,15 +51,13 @@
     orig: DataFrame[T]
     f: proc(i: int, x: T): bool {.locks: 0.}
 
-<<<<<<< HEAD
   FlatMappedSeqDataFrame[U, T] = ref object of DataFrame[T]
     orig: DataFrame[U]
     f: proc(x: U): seq[T] {.locks: 0.}
-=======
+
   FlatMappedDataFrame[U, T] = ref object of DataFrame[T]
     orig: DataFrame[U]
     fIter: proc(x: U): (iterator(): T) {.locks: 0.}
->>>>>>> 12d9e5ba
 
   UniqueDataFrame[T] = ref object of DataFrame[T]
     orig: DataFrame[T]
@@ -114,18 +112,16 @@
   proc filter(x: T): bool = probability > random(1.0)
   result = FilteredDataFrame[T](orig: df, f: filter)
 
-<<<<<<< HEAD
 proc flatMap*[U, T](df: DataFrame[U], f: proc(x: U): seq[T]): DataFrame[T] =
   ## Transforms a ``DataFrame[U]`` into a ``DataFrame[T]`` by applying ``f``
   ## to each element of the input data frame, and inserting the elements of
   ## the output ``seq[T]`` into the result data frame.
   result = FlatMappedSeqDataFrame[U, T](orig: df, f: f)
-=======
+
 proc flatMap*[U, T](df: DataFrame[U], fIter: proc(x: U): (iterator(): T)): DataFrame[T] =
   ## Transforms a ``DataFrame[U]`` into a ``DataFrame[T]`` by applying an
   ## iterator ``fIter`` to each element of the input data frame.
   result = FlatMappedDataFrame[U, T](orig: df, fIter: fIter)
->>>>>>> 12d9e5ba
 
 proc unique*[T](df: DataFrame[T]): DataFrame[T] =
   ## Returns a data frame, which consists of the unique values of the input
@@ -217,20 +213,19 @@
         yield x
       i += 1
 
-<<<<<<< HEAD
 method iter*[T, U](df: FlatMappedSeqDataFrame[T, U]): (iterator(): U) =
   result = iterator(): U =
     var it = df.orig.iter()
     for x in toIterBugfix(it):
       for y in df.f(x):
-=======
+        yield y
+
 method iter*[T, U](df: FlatMappedDataFrame[T, U]): (iterator(): U) =
   result = iterator(): U =
     var it = df.orig.iter()
     for x in toIterBugfix(it):
       var subIter = df.fIter(x)
       for y in toIterBugfix(subIter):
->>>>>>> 12d9e5ba
         yield y
 
 method iter*[T](df: UniqueDataFrame[T]): (iterator(): T) =
