import macros

import strutils
import parseutils
import times

type
  ColKind* = enum
    StrCol,
    IntCol,
    FloatCol,
    DateCol
  ColIntBase* = enum
    baseBin,
    baseOct,
    baseDec,
    baseHex
  Column* = object # TODO: this should get documented: https://forum.nim-lang.org/t/196
    name*: string
    case kind*: ColKind
    of IntCol:
      base: ColIntBase
    of StrCol:
      stripQuotes: bool
    of DateCol:
      format: string
    else:
      discard

proc strCol*(name: string): Column =
  Column(kind: StrCol, name: name)

proc intCol*(name: string, base: ColIntBase = baseDec): Column =
  Column(kind: IntCol, name: name, base: base)

proc floatCol*(name: string): Column =
  Column(kind: FloatCol, name: name)

proc dateCol*(name: string, format: string = "yyyy-MM-dd"): Column =
  Column(name: name, kind: DateCol, format: format)

proc parseBin[T: SomeSignedInt](s: string, number: var T, start = 0): int  {.
  noSideEffect.} =
  var i = start
  var foundDigit = false
  if s[i] == '0' and (s[i+1] == 'b' or s[i+1] == 'B'): inc(i, 2)
  while true:
    case s[i]
    of '_': discard
    of '0'..'1':
      number = number shl 1 or (ord(s[i]) - ord('0'))
      foundDigit = true
    else: break
    inc(i)
  if foundDigit: result = i-start

proc parseOct[T: SomeSignedInt](s: string, number: var T, start = 0): int  {.
  noSideEffect.} =
  var i = start
  var foundDigit = false
  if s[i] == '0' and (s[i+1] == 'o' or s[i+1] == 'O'): inc(i, 2)
  while true:
    case s[i]
    of '_': discard
    of '0'..'7':
      number = number shl 3 or (ord(s[i]) - ord('0'))
      foundDigit = true
    else: break
    inc(i)
  if foundDigit: result = i-start

proc parseHex[T: SomeSignedInt](s: string, number: var T, start = 0; maxLen = 0): int {.
  noSideEffect.}  =
  var i = start
  var foundDigit = false
  if s[i] == '0' and (s[i+1] == 'x' or s[i+1] == 'X'): inc(i, 2)
  elif s[i] == '#': inc(i)
  let last = if maxLen == 0: s.len else: i+maxLen
  while i < last:
    case s[i]
    of '_': discard
    of '0'..'9':
      number = number shl 4 or (ord(s[i]) - ord('0'))
      foundDigit = true
    of 'a'..'f':
      number = number shl 4 or (ord(s[i]) - ord('a') + 10)
      foundDigit = true
    of 'A'..'F':
      number = number shl 4 or (ord(s[i]) - ord('A') + 10)
      foundDigit = true
    else: break
    inc(i)
  if foundDigit: result = i-start

template skipPastSep*(s: untyped, i: untyped, hitEnd: untyped, sep: char) =
  while i < s.len and s[i] != sep:
    i += 1
  if i == s.len:
    hitEnd = true
  else:
    i += 1

template skipOverWhitespace*(s: untyped, i: untyped) =
  while  i < s.len and (s[i] == ' ' or s[i] == '\t'):
    i += 1

macro schemaType*(schema: static[openarray[Column]]): untyped =
  ## Creates a type corresponding to a given schema (the return
  ## type of the generated ``schemaParser`` proc).
  result = newNimNode(nnkTupleTy)
  for col in schema:
    # TODO: This can probably done using true types + type.getType.name
    let typ = case col.kind
      of StrCol: bindSym"string"
      of IntCol: bindSym"int64"
      of FloatCol: bindSym"float"
      of DateCol: bindSym"Time"
    result.add(
      newIdentDefs(name = newIdentNode(col.name), kind = typ)
    )

macro schemaParser*(schema: static[openarray[Column]], sep: static[char]): untyped =
  ## Creates a schema parser proc, which takes a ``string`` as input and
  ## returns a the parsing result as a tuple, with types corresponding to
  ## the given ``schema``
  # Adding `extraArgs: varargs[untyped]` doesn't seem to work :(

  # TODO: Why can't I just use:
  # var returnType = schemaType(schema)
  # /home/fabian/github/NimData/src/nimdata/schema_parser.nim(58, 30) Error: type mismatch: got (openarray[Column])
  # but expected one of:
  # macro schemaType[](schema: static[openArray[Column]]): untyped

  var returnType = newNimNode(nnkTupleTy)
  for col in schema:
    # TODO: This can probably done using true types + type.getType.name
    let typ = case col.kind
      of StrCol: bindSym"string"
      of IntCol: bindSym"int64"
      of FloatCol: bindSym"float"
      of DateCol: bindSym"Time"
    returnType.add(
      newIdentDefs(name = newIdentNode(col.name), kind = typ)
    )
  when defined(checkMacros):
    #echo returnType.treeRepr
    echo returnType.repr

  template fragmentSkipPastSep(sep: char) =
    skipPastSep(s, i, hitEnd, sep)

  template fragmentReadStr(field: untyped, sep: char) =
    ## read string
    copyFrom = i
    skipPastSep(s, i, hitEnd, sep)
    if not hitEnd:
      field = substr(s, copyFrom, i-2)
    else:
      field = substr(s, copyFrom, s.len)

  template fragmentReadDate(field: untyped, sep: char, format: string) =
    ## read string
    copyFrom = i
    skipPastSep(s, i, hitEnd, sep)
    let s =
      if not hitEnd:
        substr(s, copyFrom, i-2)
      else:
        substr(s, copyFrom, s.len)
    try:
      field = times.toTime(times.parse(s, format))
    except ValueError:
      # TODO: more systematic logging/error reporting system
      let e = getCurrentException()
<<<<<<< HEAD
      field = times.Time()
=======

      when NimMinor >= 18 and NimPatch > 0:
        field = times.initTime(0, 0)
      else:
        field = times.Time(0)
>>>>>>> 657886f8
      echo "[WARNING] Failed to parse '" & s & "' as a time (" & e.msg & "). Setting value to " & times.`$`(field)

  template fragmentReadIntBin(field: untyped) =
    ## read binary int
    i += parseBin(s, field, start=i)

  template fragmentReadIntOct(field: untyped) =
    ## read octal int
    i += parseOct(s, field, start=i)

  template fragmentReadIntDec(field: untyped) =
    ## read decimal int
    i += parseBiggestInt(s, field, start=i)

  template fragmentReadIntHex(field: untyped) =
    ## read hexadecimal int
    i += parseHex(s, field, start=i)

  template fragmentReadFloat(field: untyped) =
    ## read float
    skipOverWhitespace(s, i)
    i += parseBiggestFloat(s, field, start=i)

  template bodyHeader() {.dirty.} =
    var i = 0
    var hitEnd = false
    var copyFrom = 0

  var body = getAst(bodyHeader())

  for i, col in schema.pairs:

    let fieldExpr = newDotExpr(ident("result"), ident(col.name)) # the `result.columnBlah` expression
    let sepExpr = newLit(sep)

    var requiresAdvancePastSep = true

    case col.kind
    of StrCol:
      let call = getAst(fragmentReadStr(fieldExpr, sepExpr))
      body.add(call)
      # for a StrCol we don't need the call to fragmentSkipPastSep, because
      # the string extraction already advances past the separator
      requiresAdvancePastSep = false
    of DateCol:
      let call = getAst(fragmentReadDate(fieldExpr, sepExpr, col.format))
      body.add(call)
      # for a DateCol we don't need the call to fragmentSkipPastSep, because
      # the string extraction already advances past the separator
      requiresAdvancePastSep = false
    of IntCol:
      case col.base
      of baseBin:
        let call = getAst(fragmentReadIntBin(fieldExpr))
        body.add(call)
      of baseOct:
        let call = getAst(fragmentReadIntOct(fieldExpr))
        body.add(call)
      of baseDec:
        let call = getAst(fragmentReadIntDec(fieldExpr))
        body.add(call)
      of baseHex:
        let call = getAst(fragmentReadIntHex(fieldExpr))
        body.add(call)
      requiresAdvancePastSep = true
    of FloatCol:
      let call = getAst(fragmentReadFloat(fieldExpr))
      body.add(call)
      requiresAdvancePastSep = true

    # If it is not the last column and dvancing past sep is required
    if requiresAdvancePastSep and i < schema.len - 1:
      let call = getAst(fragmentSkipPastSep(sepExpr))
      body.add(call)

  let params = [
    returnType,
    newIdentDefs(name = newIdentNode("s"), kind = newIdentNode("string"))
  ]
  result = newProc(params=params, body=body, procType=nnkLambda)
  when defined(checkMacros):
    #echo result.treerepr
    echo result.repr
<|MERGE_RESOLUTION|>--- conflicted
+++ resolved
@@ -172,15 +172,10 @@
     except ValueError:
       # TODO: more systematic logging/error reporting system
       let e = getCurrentException()
-<<<<<<< HEAD
-      field = times.Time()
-=======
-
       when NimMinor >= 18 and NimPatch > 0:
         field = times.initTime(0, 0)
       else:
         field = times.Time(0)
->>>>>>> 657886f8
       echo "[WARNING] Failed to parse '" & s & "' as a time (" & e.msg & "). Setting value to " & times.`$`(field)
 
   template fragmentReadIntBin(field: untyped) =
